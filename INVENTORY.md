--- conflicted
+++ resolved
@@ -3,12 +3,6 @@
 ## Potential Removals
 - None at the moment.
 
-<<<<<<< HEAD
-## Completed Work
-- Compressed zero-copy archives are complete.
-
-=======
->>>>>>> b1f05c3c
 ## Desired Functionality
 - Provide additional examples showcasing advanced queries and repository usage.
 - Explore replacing `CommitSelector` ranges with a set-based API
