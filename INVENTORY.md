--- conflicted
+++ resolved
@@ -4,13 +4,10 @@
 - None at the moment.
 
 ## Completed Work
-<<<<<<< HEAD
 - Compressed zero-copy archives are complete.
-=======
 - Implemented a `pattern_changes!` macro for incremental queries. The macro
   takes the current dataset and a precomputed changeset, unioning per-triple
   results so callers only see newly inserted data.
->>>>>>> 4518649c
 
 ## Desired Functionality
 - Provide additional examples showcasing advanced queries and repository usage.
