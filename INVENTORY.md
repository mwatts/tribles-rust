# Inventory

## Potential Removals
- None at the moment.

<<<<<<< HEAD
=======
## Completed Work
- Compressed zero-copy archives are complete.
- Implemented a `pattern_changes!` macro for incremental queries. The macro
  takes the current dataset and a precomputed changeset, unioning per-triple
  results so callers only see newly inserted data.

>>>>>>> 903b9afd
## Desired Functionality
- Provide additional examples showcasing advanced queries and repository usage.
- Explore replacing `CommitSelector` ranges with a set-based API
  built on commit reachability. The goal is to mirror git's revision
  selection semantics (similar to `rev-list` or `rev-parse`).
  Combinators like `union`, `intersection` and `difference` should let
  callers express queries such as "A minus B" or "ancestors of A
  intersect B". Commit sets themselves would be formed by primitives
  like `ancestors(<commit>)` and `descendants(<commit>)` so selectors
  map directly to the commit graph.
- Generate namespaces from a `TribleSet` description so tooling can
  derive them programmatically. Rewriting `pattern!` as a procedural
  macro will be the first step toward this automation.
- Benchmark PATCH performance across typical workloads.
- Investigate the theoretical complexity of PATCH operations.
- Measure practical space usage for PATCH with varying dataset sizes.

## Documentation
- Move the "Portability & Common Formats" overview from `src/value.rs` into a
  dedicated chapter of the book.
- Migrate the blob module introduction in `src/blob.rs` so the crate docs focus
  on API details.
- Extract the repository design discussion and Git parallels from `src/repo.rs`
  into the book.
- Split out the lengthy explanation of trible structure from `src/trible.rs`
  and consolidate it with the deep dive chapter.

## Discovered Issues
- No open issues recorded yet.<|MERGE_RESOLUTION|>--- conflicted
+++ resolved
@@ -3,15 +3,12 @@
 ## Potential Removals
 - None at the moment.
 
-<<<<<<< HEAD
-=======
 ## Completed Work
 - Compressed zero-copy archives are complete.
 - Implemented a `pattern_changes!` macro for incremental queries. The macro
   takes the current dataset and a precomputed changeset, unioning per-triple
   results so callers only see newly inserted data.
 
->>>>>>> 903b9afd
 ## Desired Functionality
 - Provide additional examples showcasing advanced queries and repository usage.
 - Explore replacing `CommitSelector` ranges with a set-based API
