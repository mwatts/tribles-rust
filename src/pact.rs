--- conflicted
+++ resolved
@@ -59,7 +59,6 @@
     target_range.copy_from_slice(source_range);
 }
 
-<<<<<<< HEAD
 type SharedKey<const KEY_LEN: usize> = Arc<[u8; KEY_LEN]>;
 
 pub trait KeyProperties<const KEY_LEN: usize>: Copy + Clone + Debug {
@@ -76,9 +75,6 @@
 }
 
 trait HeadVariant<const KEY_LEN: usize, K: KeyProperties<KEY_LEN>>: Sized {
-=======
-trait HeadVariant<const KEY_LEN: usize>: Sized {
->>>>>>> 794a029b
     /// Returns a path byte fragment or all possible branch options
     /// at the given depth.
     fn peek(&self, at_depth: usize) -> Peek;
@@ -98,16 +94,8 @@
     //  in the subtree under this node.
     fn hash(&self, prefix: &[u8; KEY_LEN]) -> u128;
 
-<<<<<<< HEAD
     fn with_start(&self, _new_start_depth: usize, _key: &[u8; KEY_LEN]) -> Head<KEY_LEN, K> {
-        panic!(
-            "`with_start` not supported by {}",
-            type_name::<Self>()
-        );
-=======
-    fn with_start(&self, _new_start_depth: usize, _key: &[u8; KEY_LEN]) -> Head<KEY_LEN> {
         panic!("`with_start` not supported by {}", type_name::<Self>());
->>>>>>> 794a029b
     }
 
     fn insert(&mut self, _key: &[u8; KEY_LEN], _child: Head<KEY_LEN, K>) -> Head<KEY_LEN, K> {
@@ -150,7 +138,6 @@
 #[repr(C)]
 pub union Head<const KEY_LEN: usize, K: KeyProperties<KEY_LEN>> {
     unknown: ManuallyDrop<Unknown>,
-<<<<<<< HEAD
     empty: ManuallyDrop<Empty<KEY_LEN, K>>,
     branch4: ManuallyDrop<Branch4<KEY_LEN, K>>,
     branch8: ManuallyDrop<Branch8<KEY_LEN, K>>,
@@ -159,20 +146,8 @@
     branch64: ManuallyDrop<Branch64<KEY_LEN, K>>,
     branch128: ManuallyDrop<Branch128<KEY_LEN, K>>,
     branch256: ManuallyDrop<Branch256<KEY_LEN, K>>,
+    inlineleaf: ManuallyDrop<InlineLeaf<KEY_LEN, K>>,
     leaf: ManuallyDrop<Leaf<KEY_LEN, K>>,
-    sharedleaf: ManuallyDrop<SharedLeaf<KEY_LEN, K>>,
-=======
-    empty: ManuallyDrop<Empty<KEY_LEN>>,
-    branch4: ManuallyDrop<Branch4<KEY_LEN>>,
-    branch8: ManuallyDrop<Branch8<KEY_LEN>>,
-    branch16: ManuallyDrop<Branch16<KEY_LEN>>,
-    branch32: ManuallyDrop<Branch32<KEY_LEN>>,
-    branch64: ManuallyDrop<Branch64<KEY_LEN>>,
-    branch128: ManuallyDrop<Branch128<KEY_LEN>>,
-    branch256: ManuallyDrop<Branch256<KEY_LEN>>,
-    inlineleaf: ManuallyDrop<InlineLeaf<KEY_LEN>>,
-    leaf: ManuallyDrop<Leaf<KEY_LEN>>,
->>>>>>> 794a029b
 }
 
 unsafe impl<const KEY_LEN: usize, K: KeyProperties<KEY_LEN>> ByteEntry for Head<KEY_LEN, K> {
@@ -219,26 +194,13 @@
     }
 }
 
-<<<<<<< HEAD
 impl<const KEY_LEN: usize, K: KeyProperties<KEY_LEN>> Head<KEY_LEN, K> {
-=======
-impl<const KEY_LEN: usize> Head<KEY_LEN> {
->>>>>>> 794a029b
     fn count(&self) -> u64 {
         dispatch!(self, variant, variant.count())
     }
 
-<<<<<<< HEAD
     fn with_start(&self, new_start_depth: usize, key: &[u8; KEY_LEN]) -> Head<KEY_LEN, K> {
-        dispatch!(
-            self,
-            variant,
-            variant.with_start(new_start_depth, key)
-        )
-=======
-    fn with_start(&self, new_start_depth: usize, key: &[u8; KEY_LEN]) -> Head<KEY_LEN> {
         dispatch!(self, variant, variant.with_start(new_start_depth, key))
->>>>>>> 794a029b
     }
 
     fn peek(&self, at_depth: usize) -> Peek {
@@ -393,25 +355,14 @@
 
     #[test]
     fn branch_size() {
-<<<<<<< HEAD
-        assert_eq!(mem::size_of::<ByteTable4<Head<64, IdentityOrder>>>(), 64);
-        assert_eq!(mem::size_of::<BranchBody4<64, IdentityOrder>>(), 64 * 2);
-        assert_eq!(mem::size_of::<BranchBody8<64, IdentityOrder>>(), 64 * 3);
-        assert_eq!(mem::size_of::<BranchBody16<64, IdentityOrder>>(), 64 * 5);
-        assert_eq!(mem::size_of::<BranchBody32<64, IdentityOrder>>(), 64 * 9);
-        assert_eq!(mem::size_of::<BranchBody64<64, IdentityOrder>>(), 64 * 17);
-        assert_eq!(mem::size_of::<BranchBody128<64, IdentityOrder>>(), 64 * 33);
-        assert_eq!(mem::size_of::<BranchBody256<64, IdentityOrder>>(), 64 * 65);
-=======
         assert_eq!(mem::size_of::<ByteTable4<Head<64>>>(), 64);
-        assert_eq!(mem::size_of::<BranchBody4<64>>(), 64 * 3);
-        assert_eq!(mem::size_of::<BranchBody8<64>>(), 64 * 4);
-        assert_eq!(mem::size_of::<BranchBody16<64>>(), 64 * 6);
-        assert_eq!(mem::size_of::<BranchBody32<64>>(), 64 * 10);
-        assert_eq!(mem::size_of::<BranchBody64<64>>(), 64 * 18);
-        assert_eq!(mem::size_of::<BranchBody128<64>>(), 64 * 34);
-        assert_eq!(mem::size_of::<BranchBody256<64>>(), 64 * 66);
->>>>>>> 794a029b
+        assert_eq!(mem::size_of::<BranchBody4<64, IdentityOrder>>(), 64 * 3);
+        assert_eq!(mem::size_of::<BranchBody8<64, IdentityOrder>>(), 64 * 4);
+        assert_eq!(mem::size_of::<BranchBody16<64, IdentityOrder>>(), 64 * 6);
+        assert_eq!(mem::size_of::<BranchBody32<64, IdentityOrder>>(), 64 * 10);
+        assert_eq!(mem::size_of::<BranchBody64<64, IdentityOrder>>(), 64 * 18);
+        assert_eq!(mem::size_of::<BranchBody128<64, IdentityOrder>>(), 64 * 34);
+        assert_eq!(mem::size_of::<BranchBody256<64, IdentityOrder>>(), 64 * 66);
     }
 
     proptest! {
