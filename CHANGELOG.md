--- conflicted
+++ resolved
@@ -6,11 +6,8 @@
 and this project adheres to [Semantic Versioning](https://semver.org/spec/v2.0.0.html).
 
 ## [Unreleased]
-<<<<<<< HEAD
 - Improved `Debug` output for `Query` to show search state and bindings.
-=======
 - Replaced branch allocation code with `Layout::from_size_align_unchecked`.
->>>>>>> df114504
 
 ## [0.5.2] - 2025-06-30
 ### Added
